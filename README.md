# LLaMPPL + HuggingFace

[![docs](https://github.com/probcomp/hfppl/actions/workflows/docs.yml/badge.svg)](https://probcomp.github.io/hfppl)

LLaMPPL is a research prototype for language model probabilistic programming: specifying language generation tasks by writing probabilistic programs that combine calls to LLMs, symbolic program logic, and probabilistic conditioning. To solve these tasks, LLaMPPL uses a specialized sequential Monte Carlo inference algorithm. This technique, SMC steering, is described in [our recent workshop abstract](https://arxiv.org/abs/2306.03081).

This repository implements LLaMPPL for use with HuggingFace Transformers.

## Installation

If you just want to try out LLaMPPL, check out our [demo notebook on Colab](https://colab.research.google.com/drive/1uJEC-U8dcwsTWccCDGVexpgXexzZ642n?usp=sharing), which performs a simple constrained generation task using GPT-2. (Larger models may require more RAM or GPU resources than Colab's free version provides.)

> [!NOTE]
> We use [poetry](https://python-poetry.org/) to manage dependencies. If you don't have poetry installed, you can install it with `pip install poetry`.

To get started on your own machine, clone this repository and run `poetry install` to install `hfppl` and its dependencies.

```
git clone https://github.com/probcomp/hfppl
cd hfppl
poetry install
```

Then, try running an example. Note that this will cause the weights for Vicuna-7b-v1.5 to be downloaded.

```
poetry run python examples/hard_constraints.py
```

If everything is working, you should see the model generate political news using words that are at most five letters long (e.g., "Dr. Jill Biden may still be a year away from the White House but she is set to make her first trip to the U.N. today.").

## Modeling with LLaMPPL

A LLaMPPL program is a subclass of the `hfppl.Model` class.

```python
from hfppl import Model, LMContext, CachedCausalLM

# A LLaMPPL model subclasses the Model class
class MyModel(Model):

    # The __init__ method is used to process arguments
    # and initialize instance variables.
    def __init__(self, lm, prompt, forbidden_letter):
        super().__init__()

        # A stateful context object for the LLM, initialized with the prompt
        self.context = LMContext(lm, prompt)
<<<<<<< HEAD
        self.eos_token = lm.tokenizer.eos_token_id
        
        # The forbidden letter
        self.forbidden_tokens = set(i for (i, v) in enumerate(lm.vocab)
                                      if forbidden_letter in v)
    
=======
        self.lm = lm

        # The forbidden letter
        self.forbidden_tokens = [i for (i, v) in enumerate(lm.vocab)
                                   if forbidden_letter in v]

>>>>>>> 4c5e3d19
    # The step method is used to perform a single 'step' of generation.
    # This might be a single token, a single phrase, or any other division.
    # Here, we generate one token at a time.
    async def step(self):
<<<<<<< HEAD
        # Condition on the next token *not* being a forbidden token.
        await self.observe(self.context.mask_dist(self.forbidden_tokens), False)
        
        # Sample the next token from the LLM -- automatically extends `self.context`.
        token = await self.sample(self.context.next_token())
=======
        # Sample a token from the LLM -- automatically extends `self.context`.
        # We use `await` so that LLaMPPL can automatically batch language model calls.
        token = await self.sample(self.context.next_token(),
                                  proposal=self.proposal())

        # Condition on the token not having the forbidden letter
        self.condition(token.token_id not in self.forbidden_tokens)
>>>>>>> 4c5e3d19

        # Check for EOS or end of sentence
        if token.token_id == self.eos_token or str(token) in ['.', '!', '?']:
            # Finish generation
            self.finish()
<<<<<<< HEAD
=======

    # Helper method to define a custom proposal
    def proposal(self):
        logits = self.context.next_token_logprobs.copy()
        logits[self.forbidden_tokens] = -float('inf')
        return TokenCategorical(self.lm, logits)
>>>>>>> 4c5e3d19

    # To improve performance, a hint that `self.forbidden_tokens` is immutable
    def immutable_properties(self):
        return set(['forbidden_tokens'])
```

The Model class provides a number of useful methods for specifying a LLaMPPL program:

* `self.sample(dist[, proposal])` samples from the given distribution. Providing a proposal does not modify the task description, but can improve inference. Here, for example, we use a proposal that pre-emptively avoids the forbidden letter.
* `self.condition(cond)` conditions on the given Boolean expression.
* `self.finish()` indicates that generation is complete.
* `self.observe(dist, obs)` performs a form of 'soft conditioning' on the given distribution. It is equivalent to (but more efficient than) sampling a value `v` from `dist` and then immediately running `condition(v == obs)`.

To run inference, we use the `smc_steer` or `smc_standard` methods:

```python
import asyncio
from hfppl import smc_steer

# Initialize the HuggingFace model
lm = CachedCausalLM.from_pretrained("meta-llama/Llama-2-7b-hf", auth_token=<YOUR_HUGGINGFACE_API_TOKEN_HERE>)

# Create a model instance
model = MyModel(lm, "The weather today is expected to be", "e")

# Run inference
particles = asyncio.run(smc_steer(model, 5, 3)) # number of particles N, and beam factor K
```

Sample output:

```
sunny.
sunny and cool.
34° (81°F) in Chicago with winds at 5mph.
34° (81°F) in Chicago with winds at 2-9 mph.
hot and humid with a possibility of rain, which is not uncommon for this part of Mississippi.
```

Further documentation can be found at https://probcomp.github.io/hfppl.<|MERGE_RESOLUTION|>--- conflicted
+++ resolved
@@ -46,54 +46,26 @@
 
         # A stateful context object for the LLM, initialized with the prompt
         self.context = LMContext(lm, prompt)
-<<<<<<< HEAD
         self.eos_token = lm.tokenizer.eos_token_id
         
         # The forbidden letter
         self.forbidden_tokens = set(i for (i, v) in enumerate(lm.vocab)
                                       if forbidden_letter in v)
     
-=======
-        self.lm = lm
-
-        # The forbidden letter
-        self.forbidden_tokens = [i for (i, v) in enumerate(lm.vocab)
-                                   if forbidden_letter in v]
-
->>>>>>> 4c5e3d19
     # The step method is used to perform a single 'step' of generation.
     # This might be a single token, a single phrase, or any other division.
     # Here, we generate one token at a time.
     async def step(self):
-<<<<<<< HEAD
         # Condition on the next token *not* being a forbidden token.
         await self.observe(self.context.mask_dist(self.forbidden_tokens), False)
         
         # Sample the next token from the LLM -- automatically extends `self.context`.
         token = await self.sample(self.context.next_token())
-=======
-        # Sample a token from the LLM -- automatically extends `self.context`.
-        # We use `await` so that LLaMPPL can automatically batch language model calls.
-        token = await self.sample(self.context.next_token(),
-                                  proposal=self.proposal())
-
-        # Condition on the token not having the forbidden letter
-        self.condition(token.token_id not in self.forbidden_tokens)
->>>>>>> 4c5e3d19
 
         # Check for EOS or end of sentence
         if token.token_id == self.eos_token or str(token) in ['.', '!', '?']:
             # Finish generation
             self.finish()
-<<<<<<< HEAD
-=======
-
-    # Helper method to define a custom proposal
-    def proposal(self):
-        logits = self.context.next_token_logprobs.copy()
-        logits[self.forbidden_tokens] = -float('inf')
-        return TokenCategorical(self.lm, logits)
->>>>>>> 4c5e3d19
 
     # To improve performance, a hint that `self.forbidden_tokens` is immutable
     def immutable_properties(self):
