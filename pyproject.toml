[tool.poetry]
name = "hfppl"
version = "0.2.0"
description = "Probabilistic programming with HuggingFace Transformer models."
authors = [
    "Alex Lew <alexlew@mit.edu>",
    "Gabriel Grand <grandg@mit.edu>",
    "Ben LeBrun <lebrunb@mit.edu>",
]
license = "MIT"
readme = "README.md"
packages = [{include = "hfppl"}]

[tool.poetry.dependencies]
python = "^3.10"
torch = "^2.1.2"
numpy = "^1.26.2"
scipy = "^1.11.4"
protobuf = "^5.27.2"
nltk = {version = "^3.8.1", optional = true}
pre-commit = "^3.7.1"
ipykernel = "^6.29.5"
genlm-backend = "^0.0.1"

[tool.poetry.group.vllm]
optional = true

[tool.poetry.group.vllm.dependencies]
vllm = "^0.6.6"

[tool.poetry.group.dev.dependencies]
pytest = "*"
pytest-benchmark = "*"
<<<<<<< HEAD
=======
pytest-cov = "*"
pytest-xdist = "^3.2.0"
black = "^23.12.1"
>>>>>>> 3aacd9bb
pre-commit = "^3.6.0"
ruff = "^0.9.9"
jupyterlab = "^4.0.9"
ipywidgets = "^8.1.1"
matplotlib = "^3.9.1"
seaborn = "^0.13.2"


[tool.poetry.group.yelp.dependencies]
yake = "^0.4.8"
datasets = "^2.20.0"


[tool.poetry.group.collie.dependencies]
collie-bench = "^0.1.0"
nltk = "^3.8.1"
dill = "^0.3.8"
evaluate = "^0.4.2"

[tool.poetry.extras]
examples=["nltk"]

[build-system]
requires = ["poetry-core"]
build-backend = "poetry.core.masonry.api"<|MERGE_RESOLUTION|>--- conflicted
+++ resolved
@@ -31,12 +31,7 @@
 [tool.poetry.group.dev.dependencies]
 pytest = "*"
 pytest-benchmark = "*"
-<<<<<<< HEAD
-=======
 pytest-cov = "*"
-pytest-xdist = "^3.2.0"
-black = "^23.12.1"
->>>>>>> 3aacd9bb
 pre-commit = "^3.6.0"
 ruff = "^0.9.9"
 jupyterlab = "^4.0.9"
